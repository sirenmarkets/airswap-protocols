--- conflicted
+++ resolved
@@ -1,41 +1,23 @@
 # Bounty Submissions
 
-<<<<<<< HEAD
-### J.C (Dec 5, 2019)
-
-**Title**: ERC20 tokens with older implementation would not be supported in AirSwap
-
-**Likelihood**: High
-
-**Impact**: High
-
-**Severity**: Critical
-
-**Summary**
+## Submission by J.C.
+
+### Title
+
+ERC20 tokens with older implementation would not be supported in AirSwap
+
+Likelihood: High, Impact: High, Severity: Critical
+
+### Summary
 
 There are around 130+ ERC20 tokens present which wrongly implemented the ERC20 standard. These ERC20 tokens does not return a boolean value for ERC20 functions "transfer()", "transferFrom()", "approve()". However, in correct ERC20 implementation these functions must return a boolean value. The contracts which are making calls to these function must support both ERC20 API implementation. However, "Delegate" and "Indexer" contracts only supports ERC20 tokens having correct implementation. These contracts does not support wrongly implemented ERC20 standard, hence these 130+ tokens would not be supported by AirSwap.
 
-**Detailed Description**
-=======
-## Submission by J.C.
-
-### Title
-
-ERC20 tokens with older implementation would not be supported in AirSwap
-
-Likelihood: High, Impact: High, Severity: Critical
-
-### Summary
-
-There are around 130+ ERC20 tokens present which wrongly implemented the ERC20 standard. These ERC20 tokens does not return a boolean value for ERC20 functions "transfer()", "transferFrom()", "approve()". However, in correct ERC20 implementation these functions must return a boolean value. The contracts which are making calls to these function must support both ERC20 API implementation. However, "Delegate" and "Indexer" contracts only supports ERC20 tokens having correct implementation. These contracts does not support wrongly implemented ERC20 standard, hence these 130+ tokens would not be supported by AirSwap.
-
-### Detailed Description
->>>>>>> cb5c1fe1
+### Detailed Description
 
 The 130+ ERC20 tokens which wrongly implemented the ERC20 standard are listed in the below blog post.
 
 https://medium.com/coinmonks/missing-return-value-bug-at-least-130-tokens-affected-d67bf08521ca
-```
+
 In "Delegate" contract at following places IERC20 is used:
 
 In contract's constructor:
@@ -87,24 +69,15 @@
 ```
 require(stakingToken.transfer(user, score));
 ```
-<<<<<<< HEAD
+
 As you can see that all the above calls are enclosed in "require()" function. This would ensure that the function calls must return a boolean value. However, a function call to a token which wrongly implemented ERC20 tokens would always fail. Hence, AirSwap contracts would not be able to support wrongly implemented ERC20 tokens.
 
-**Attack Scenario:**
+### Attack Scenario
+
 A "Delegate" contract deployed to support wrongly implemented ERC20 standard would not be supported and calls would always fail.
 
-**Proposed Impact:**
-=======
-
-As you can see that all the above calls are enclosed in "require()" function. This would ensure that the function calls must return a boolean value. However, a function call to a token which wrongly implemented ERC20 tokens would always fail. Hence, AirSwap contracts would not be able to support wrongly implemented ERC20 tokens.
-
-### Attack Scenario
-
-A "Delegate" contract deployed to support wrongly implemented ERC20 standard would not be supported and calls would always fail.
-
-### Proposed Impact
-
->>>>>>> cb5c1fe1
+### Proposed Impact
+
 These 130+ ERC20 tokens would not be supported by AirSwap contracts. This list includes some well known tokens like OMG (OmiseGo) and BNB (Binance).
 Additional Notes
 
@@ -114,13 +87,6 @@
 
 ### Response from Team
 
-<<<<<<< HEAD
--------------------------------------------------------------------------
-
-### AirSwap Response
-
-=======
->>>>>>> cb5c1fe1
 Thanks for reaching out! We've reviewed the issue that you've described. Unfortunately, it does not qualify for a reward as this behavior is working as intended and thus there is no critical impact.
 
 The design of the protocol is that the token used for staking within the Indexer does have to be a standard ERC20 token. We have an open documentation item about this behavior: https://github.com/airswap/airswap-protocols/issues/227
@@ -129,20 +95,14 @@
 
 The actual token transfer functions within the Swap.sol contract does take into account non-standard ERC20 contracts. Thus, the Swap protocol will support tokens such as USDT and BNB. While the contract does not use SafeERC20.sol from OpenZeppelin, we created a custom interface as a workaround. It also takes into account non-standard ERC721 contracts as not all ERC721 implement safeTransferFrom.
 
--------------------------------------------------------------------------
-
-<<<<<<< HEAD
-### J.C (Dec 5, 2019)
-
-**Title:** Doubly LinkedList issues in "Index" contract
-
-**Summary:**
-=======
+Thanks,
+Deepa Sathaye
+deepa.sathaye@fluidity.io
+
 ## Submission by J.C.
 
 ### Summary
 
->>>>>>> cb5c1fe1
 I was checking "Index" contract and found that the doubly LinkedList could have many issues as its allowed "locator" variable to be passed as "0" in "setLocator" function.
 
 One issue that I could see that if owner calls "setLocator" function multiple times passing the same following values when LinkedList is empty:
@@ -151,11 +111,7 @@
 locator = 0
 Calling "setLocator" function with above parameters twice on an empty LinkedList would break the LinkedList's linking and LinkedList would be separated into two.
 
-<<<<<<< HEAD
-**Detailed Description:**
-=======
-### Detailed Description
->>>>>>> cb5c1fe1
+### Detailed Description
 
 I looked into this issue deeply and tested in Remix to perform different kinds of scenarios.
 
@@ -164,62 +120,33 @@
 An attacker will wait for "Indexer.createIndex()" function call to create a new "Index" contract for a pair of tokens.
 Once above transaction is mined, attacker will perform the below transactions to distort the LinkedList maintained in "Index" contract.
 
-
 Attacker calls "Indexer.setIntent()" by passing token addresses for which new "Index" contract is created. Also passing "stakingAmount = 0", "locator = 0x00". Here, we assume that "locatorWhitelist" address is not set, as it's also not set in mainnet/testnet. Also there is no contract present for "LocatorWhitelist" in the codebase. This function call will not transfer any tokens from attacker and an entry will be made in the LinkedList present in "Index" contract.
-
 
 Attacker again calls "Indexer.setIntent()" with same arguments as previous step. This will update the links of LinkedList.
 Attacker again calls "Indexer.setIntent()" with same arguments as previous step, however this time he passes "locator = 0x01".
 Attacker calls "unsetIntent". This will delete the attacker's address node from the LinkedList and HEAD node's "prev" and "next" will point to the attacker's address.
-
-
 Now if any user calls "Indexer.setIntent", a new node will be created in LinkedList for his account. However, the "prev" and "next" of HEAD will never change.
 Using the above steps, the attacker is able to completely distort the LinkedList. This also affected the length of the LinkedList
 
-<<<<<<< HEAD
-**Attack Scenario + Proposed Impact**
-=======
 ### Attack Scenario + Proposed Impact
 
 There could be many ways to distort the LinkedList and it could seriously impact other calculations based on the LinkedList.
->>>>>>> cb5c1fe1
-
-There could be many ways to distort the LinkedList and it could seriously impact other calculations based on the LinkedList.
-
-<<<<<<< HEAD
----------------------------------------------------------------------------
-
-### AirSwap Response
-=======
-### Response from Team
->>>>>>> cb5c1fe1
+
+Thanks & Regards,
+Jitendra Chittoda
+Skype: jchittoda
+Twitter: JChittoda
+
+### Response from Team
 
 Thank you for diving in and explaining the issue clearly! As soon as we saw your initial email, we also dived into the list with an adversarial perspective. We have confirmed the issue on our own end and agree that the repercussions of an input to the Index with locator 0x0 can distort the list and require a re-deploy of an Indexer.
 
 Our solution for resolving this issue is disallowing locator 0x0 in the Index.sol contract. By doing this, it ensures that we can still use a locator 0x0 as an identifier for a non-existent entry and mitigate the issue.
 
-The issue has been resolved: https://github.com/airswap/airswap-protocols/pull/349
-
 Thanks,
-
-<<<<<<< HEAD
--------------------------------------------------------------------------
-### A (Dec 6, 2019)
-
-
-**Title:** Interchain collision vulnerability
-
-**Detailed Description:**
-
-**Contract: swap contract**
-A sender can deploy the swap transaction also on other blockchains (Ethereum fork) or sidechains.  The attacker deploy a transaction with same sending address, same destinatary (swap contract) and the same msg.data (swap signature + order) on an other blockchain (example Ethereum Classic). This can produce bad results for the swap signer if the transaction is not reverted.
-Assumptions for non-reverting of malicious tx and for the success of the attack:
-On Ethereum Classic there is a deployed swap contract with the same address of swap contract on Mainnet
-On Ethereum Classic there are deployed erc20 token contracts with the same address of erc20 tokens included in the swap order
-On Ethereum Classic the swap contract is aligned with the same on Mainnet (the two contracts containing the same data in storage variables used by swap transaction)
-
-**Attack Scenario**
-=======
+Deepa Sathaye
+deepa.sathaye@fluidity.io
+
 ## Submission by A.
 
 ### Detailed Description
@@ -236,7 +163,6 @@
 On Ethereum Classic the swap contract is aligned with the same on Mainnet (the two contracts containing the same data in storage variables used by swap transaction)
 
 ### Attack Scenario
->>>>>>> cb5c1fe1
 
 The sender of a swap transaction is the attacker A, the signer is the victim V.
 Suppose V signs a swap transaction off-chain in order that A can submits it on-chain and conclude the token swap. A don’t submit transaction on Ethereum Mainnet but on Ethereum Classic and if the previous assumptions are verified, a token swaps on Ethereum Classic will happen.
@@ -244,54 +170,32 @@
 
 ### Proposed Impact
 
-<<<<<<< HEAD
-**Proposed Impact**
-
-=======
->>>>>>> cb5c1fe1
 This attack can be cause an acceptance of an unfavorable exchange rate different of the exchange rate market (exchange platforms) so it can lead to a loss for the sender.
 Example of this attack: https://www.reddit.com/r/GolemProject/comments/71lrad/request_for_golem_developers_comments_58000_lost/
 
 ### Solution
 
-<<<<<<< HEAD
-**Solution**
-
 I would recommend deploying a dummy swap contract (different from swap contract) at the same address at Ethereum fork-chains and Ethereum Classic. The address of the contract is determined by the creator’s address and the transaction nonce. So, a developer can use the same address that was used to create the contract at the Ethereum mainnet.
 
-
-------------------------------------------------------------------------
-
-### AirSwap Response
-=======
-I would recommend deploying a dummy swap contract (different from swap contract) at the same address at Ethereum fork-chains and Ethereum Classic. The address of the contract is determined by the creator’s address and the transaction nonce. So, a developer can use the same address that was used to create the contract at the Ethereum mainnet.
-
-### Response from Team
->>>>>>> cb5c1fe1
+### Response from Team
 
 Thanks for submitting to the bug bounty! This issue that you mentioned was already acknowledged by the AirSwap team in the audit report.
 Report: https://github.com/airswap/airswap-protocols/blob/master/security/QuantstampAuditReport.pdf
 
 It was marked as a low severity issue with low likelihood of occuring. We are looking forward to EIP-1344 being incorporated into Instanbul upgrade though.
 
-
-<<<<<<< HEAD
-
-
-### A (Dec 9, 2019)
-
-**Title:** Lack of ERC20 Extractors
-
-**Detailed Description:**
-
-=======
+Thanks,
+Deepa Sathaye
+deepa.sathaye@fluidity.io
+
 ## Submission by A.
 
 ### Detailed Description
 
->>>>>>> cb5c1fe1
 Contract: swap contract
-This makes it impossible for the recipient contract to reject incorrect transactions of ERC20 tokens. For the Swap contract, it means that users can (and will) deposit their tokens via the transfer function, and the transaction will be completed successfully. Tokens will not be credited to the customer’s account. These tokens will be trapped inside the contract forever without the possibility of their recovery.
+
+This makes it impossible for the recipient contract to reject incorrect transactions of ERC20 tokens. For the Swap contract, it means that users can (and will) deposit their tokens via the transfer function, and the transaction will be completed successfully. Tokens will not be credited to the customer’s account. These tokens will be trapped inside the contract forever without the possibility of their recovery.
+
 This is a list of links to this kind of bug with several loss:
 https://github.com/ethereum/eips/issues/223
 https://www.reddit.com/r/ethereum/comments/6c68mw/new_record_holder_appears_lets_congratulate/
@@ -301,41 +205,19 @@
 
 ### Attack Scenario
 
-<<<<<<< HEAD
-**Attack Scenario**
-
-=======
->>>>>>> cb5c1fe1
-Swap Smart-contract assume that users will only deposit tokens using the approve+transferFrom pattern, but if a user uses transfer function, this will lead to the fact that the deposit will be sent to the contract, but will not be credited to the user’s balance. So tokens will be frozen forever.
+Swap Smart-contract assume that users will only deposit tokens using the approve+transferFrom pattern, but if a user uses transfer function, this will lead to the fact that the deposit will be sent to the contract, but will not be credited to the user’s balance. So tokens will be frozen forever.
 It should be noted that sending tokens into a certain address at your exchange is a standard procedure of making deposits in crypto industry thus it is an intuitively-clear method of depositing crypto assets so assuming that users will never make this mistake is wrong.
+
 Moreover, assuming that users are responsible for this kind of decisions is also wrong and it is described at the https://en.wikipedia.org/wiki/Vulnerability_(computing)#Software_vulnerabilities , paragraph: https://en.wikipedia.org/wiki/Victim_blaming.
+
 In addition, is not secure to rely on an assumption that the problem can be solved at UI side because AirSwap will have multiple variations of UI implemented by random developers and we can not guarantee that none of UI developers will make even a single mistake in the future.
 
-<<<<<<< HEAD
-**Proposed Impact**
-=======
-### Proposed Impact
->>>>>>> cb5c1fe1
+### Proposed Impact
 
 This attack can produce a direct impact of users with tokens frozen as in situations described in the previous links.
 Moreover, it can produce also an indirect impact on your exchange because if some tokens were frozen you would have some bad publicity.
 So this issue should be classified as high severity.
 
-<<<<<<< HEAD
-**Solution**
-
-I suggest to implement an “owner emergency extraction function” in the swap contract that will serve to extract the “stuck” tokens from the contract. Then you can send this tokens back to users because it is relatively easy to recognize who this tokens belong to with a use of history of transactions.
-This solution is centralized but it’s better than frozen tokens:
-
-Function extractToken (address _token, address _recipient, uint256 _amount) external onlyOwner {                                                                            uint256 initialBalance = INRERC20(_token).balanceOf(_recipient);                                          INRERC20(token).transfer(_recipient, _amount);                                                                      require(initialBalance.add(_amount) == INRERC20(_token).balanceOf(_recipient), "TRANSFER_FAILED");
-
-                                                                                 }
-Please note: It is a better solution using erc20Wrapper than check balance as suggested by audit report
-
--------------------------------------------------------------------------
-
-### AirSwap Response
-=======
 ### Solution
 
 I suggest to implement an “owner emergency extraction function” in the swap contract that will serve to extract the “stuck” tokens from the contract. Then you can send this tokens back to users because it is relatively easy to recognize who this tokens belong to with a use of history of transactions.
@@ -344,7 +226,6 @@
 Please note: It is a better solution using erc20Wrapper than check balance as suggested by audit report
 
 ### Response from Team
->>>>>>> cb5c1fe1
 
 Thanks for the submission!
 
@@ -356,71 +237,6 @@
 
 Thanks
 
-<<<<<<< HEAD
--------------------------------------------------------------------------
-
-### A (Dec 9, 2019)
-
-**Title**: Lack of erc20 extraction functions
-
-**Detailed Description**
-
-Contract: Indexer contract
-
-This makes it impossible for the recipient contract to reject incorrect transactions of ERC20 tokens. For the Indexer contract, it means that users can (and will) deposit  staking tokens via the transfer function, and the transaction will be completed successfully. Tokens will not be credited to the customer’s account. These tokens will be trapped inside the contract forever without the possibility of their recovery.
-This is a list of links to this kind of bug with several loss:
-
-https://github.com/ethereum/eips/issues/223
-https://www.reddit.com/r/ethereum/comments/6c68mw/new_record_holder_appears_lets_congratulate/
-https://www.reddit.com/r/ethtrader/comments/7lplwk/ive_accidentally_sent_130000_worth_of_salt_tokens/
-https://www.reddit.com/r/ethereum/comments/6e8y9o/the_ens_contract_becomes_token_holder_erc20/
-https://twitter.com/Dexaran/status/1108822849438052354
-
-
-**Attack Scenario**
-
-Indexer Smart-contract assume that users will only deposit tokens using the approve+transferFrom pattern, but if a user uses transfer function, this will lead to the fact that the deposit will be sent to the contract, but will not be credited to the user’s balance. So tokens will be frozen forever.
-It should be noted that sending tokens into a certain address at your exchange is a standard procedure of making deposits in crypto industry thus it is an intuitively-clear method of depositing crypto assets so assuming that users will never make this mistake is wrong.
-Moreover, assuming that users are responsible for this kind of decisions is also wrong and it is described at the https://en.wikipedia.org/wiki/Vulnerability_(computing)#Software_vulnerabilities , paragraph: https://en.wikipedia.org/wiki/Victim_blaming.
-In addition, is not secure to rely on an assumption that the problem can be solved at UI side because AirSwap will have multiple variations of UI implemented by random developers and we can not guarantee that none of UI developers will make even a single mistake in the future.
-
-**Proposed Impact**
-
-This attack can produce a direct impact of users with tokens frozen as in situations described in the previous links.
-Moreover, it can produce also an indirect impact on your exchange because if some tokens were frozen you would have some bad publicity.
-So this issue should be classified as high severity.
-
-**Solution**
-
-I suggest to implement an “owner emergency extraction function” in the Indexer contract that will serve to extract the “stuck” tokens from the contract. Then you can send this tokens back to users because it is relatively easy to recognize who this tokens belong to with a use of history of transactions.
-This solution is centralized but it’s better than frozen tokens:
-
-
-Function extractToken (address _token, address _recipient, uint256 _amount) external onlyOwner {                                                                            uint256 initialBalance = ERC20(_token).balanceOf(_ecipient);
-ERC20(token).transfer(_recipient, amount);                                                                      require(initialBalance.add(_amount) == ERC20(_token).balanceOf(_recipient), "TRANSFER_FAILED");
-
--------------------------------------------------------------------------
-
-### AirSwap Response
-
-Thanks for the detailed writeup!
-
-We've reviewed this issue and similar to the case with Swap contract marked this issue as a low severity issue with a low likelihood of occuring. Similar to the Swap contract, we chose not to implement a recovery backdoor thereby administrative roles related to staking.
-
--------------------------------------------------------------------------
-
- ### A (Dec 17, 2019)
-
-***Title**: Missing Return Value
-
-**Detailed Description**
-
-Contract: Indexer contract
-
-There is a list of 120 tokens that implemented erc20 token standard without a return value for transfer and transferFrom function (due to incorrect OpenZeppelin implementation). If the stakingToken variable of the Indexer contract contains the address of one of this 120 tokens, the function setIntent and unsetIntent could fail if transfer or transferFrom reverts. In this case, the user can not stake tokens and so he can’t increase/decrease his score.
-
-**Attack Scenario**
-=======
 ## Submission by A.
 
 ### Detailed Description
@@ -435,34 +251,17 @@
 he can’t increase/decrease his score.
 
 ### Attack Scenario
->>>>>>> cb5c1fe1
 
 StakingToken is the address of an Erc20 token with missing return value of Transfer
 function. An user has X amount of token in stake and decide to take tokens back. He calls
 unsetIntent function that will fail because transfer function revert since transfer works
 but return a casual value that may be false. So the user has lost X token.
 
-<<<<<<< HEAD
-**Proposed Impact**
-=======
-### Proposed Impact
->>>>>>> cb5c1fe1
+### Proposed Impact
 
 This attack can produce a direct impact of users with tokens for ever frozen since transfer
 function can not work due the bug of stakingToken contract.
 
-<<<<<<< HEAD
-**Solution**
-
-I suggest to use a wrapper called SafeErc20 implemented by Openzeppelin. This wrapper uses inline assembly to manage the case of erc20 tokens without return value of transfer function.
-This is the link of the wrapper: https://github.com/OpenZeppelin/openzeppelin-
-contracts/blob/master/contracts/token/ERC20/SafeERC20.sol
-
--------------------------------------------------------------------------
-
-### AirSwap Response
-
-=======
 ### Solution
 
 I suggest to use a wrapper called SafeErc20 implemented by Openzeppelin. This wrapper
@@ -473,7 +272,6 @@
 
 ### Response from Team
 
->>>>>>> cb5c1fe1
 Thanks for reaching out! We've reviewed the issue that you've described. Unfortunately, it does not qualify for a reward as this behavior is working as intended and thus there is no critical impact.
 
 The design of the protocol is that the token used for staking within the Indexer does have to be a standard ERC20 token. We have an open documentation item about this behavior: https://github.com/airswap/airswap-protocols/issues/227
