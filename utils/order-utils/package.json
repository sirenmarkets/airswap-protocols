--- conflicted
+++ resolved
@@ -1,12 +1,7 @@
 {
   "name": "@airswap/order-utils",
-<<<<<<< HEAD
   "version": "0.3.15",
-  "description": "JavaScript utilities for orders, hashes, and signatures in the Swap Protocol",
-=======
-  "version": "0.3.14",
   "description": "JavaScript utilities for orders, hashes, and signatures on the AirSwap Network",
->>>>>>> df8280f1
   "contributors": [
     "Don Mosites <don.mosites@fluidity.io>",
     "Deepa Sathaye <deepa.sathaye@fludity.io>",
