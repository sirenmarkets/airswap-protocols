{
  "name": "@airswap/order-utils",
<<<<<<< HEAD
  "version": "0.3.15",
=======
  "version": "0.3.15-beta.1",
>>>>>>> ad0f35f7
  "description": "JavaScript utilities for orders, hashes, and signatures on the AirSwap Network",
  "contributors": [
    "Don Mosites <don.mosites@fluidity.io>",
    "Deepa Sathaye <deepa.sathaye@fludity.io>",
    "Ethan Wessel <ethan.wessel@fluidity.io>",
    "Alice Henshaw <alice.henshaw@fluidity.io>"
  ],
  "license": "Apache-2.0",
  "repository": {
    "type": "git",
    "url": "https://github.com/airswap/airswap-protocols"
  },
  "scripts": {
    "ganache": "ganache-cli -p 8545 --gasLimit 0xfffffffffff --time '2017-05-10T00:00:00+00:00' -s 0",
    "test": "mocha test --timeout 3000 --exit"
  },
  "devDependencies": {
    "chai": "^4.2.0",
    "mocha": "^6.2.0"
  },
  "dependencies": {
<<<<<<< HEAD
    "@airswap/swap": "3.3.5",
=======
    "@airswap/swap": "3.3.5-beta.2",
>>>>>>> ad0f35f7
    "@airswap/tokens": "0.1.3",
    "eth-sig-util": "^2.2.0",
    "ethereumjs-abi": "^0.6.7",
    "ethereumjs-util": "^6.1.0",
    "ethers": "^5.0.0-beta.159",
    "web3": "^1.0.0-beta.55",
    "web3-eth": "1.2.2"
  }
}<|MERGE_RESOLUTION|>--- conflicted
+++ resolved
@@ -1,10 +1,6 @@
 {
   "name": "@airswap/order-utils",
-<<<<<<< HEAD
-  "version": "0.3.15",
-=======
   "version": "0.3.15-beta.1",
->>>>>>> ad0f35f7
   "description": "JavaScript utilities for orders, hashes, and signatures on the AirSwap Network",
   "contributors": [
     "Don Mosites <don.mosites@fluidity.io>",
@@ -26,11 +22,7 @@
     "mocha": "^6.2.0"
   },
   "dependencies": {
-<<<<<<< HEAD
-    "@airswap/swap": "3.3.5",
-=======
     "@airswap/swap": "3.3.5-beta.2",
->>>>>>> ad0f35f7
     "@airswap/tokens": "0.1.3",
     "eth-sig-util": "^2.2.0",
     "ethereumjs-abi": "^0.6.7",
