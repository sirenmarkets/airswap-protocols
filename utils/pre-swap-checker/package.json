{
  "name": "pre-swap-checker",
<<<<<<< HEAD
  "version": "0.0.1",
=======
  "version": "0.0.1-beta.1",
>>>>>>> ad0f35f7
  "repository": "git@github.com:airswap/airswap-protocols-accessory.git",
  "license": "Apache-2.0",
  "private": true,
  "scripts": {
    "clean": "rm -rf ./build",
    "compile": "truffle compile",
    "coverage": "node_modules/.bin/solidity-coverage",
    "ganache": "ganache-cli -p 8545 --gasLimit 0xfffffffffff --time '2017-05-10T00:00:00+00:00' -s 0",
    "hint": "yarn solhint \"./contracts/**/*.sol\"",
    "lint": "yarn eslint \"./test/**/*.js\"",
    "cp_migration_flat": "mkdir -p flatten/; cp contracts/Migrations.sol flatten/",
    "test": "truffle test",
    "flatten": "truffle run flatten",
    "migrate": "yarn cp_migration_flat; truffle migrate --skip-dry-run",
    "verify": "truffle run verify"
  },
  "dependencies": {
<<<<<<< HEAD
    "@airswap/swap": "3.3.5",
    "@airswap/tokens": "0.1.3",
    "@airswap/types": "1.4.4",
    "openzeppelin-solidity": "2.4"
  },
  "devDependencies": {
    "@airswap/order-utils": "0.3.15",
=======
    "@airswap/swap": "3.3.5-beta.2",
    "@airswap/tokens": "0.1.3",
    "@airswap/types": "1.4.4-beta.2",
    "openzeppelin-solidity": "2.4"
  },
  "devDependencies": {
    "@airswap/order-utils": "0.3.15-beta.1",
>>>>>>> ad0f35f7
    "@airswap/test-utils": "0.1.3",
    "chai": "^4.2.0"
  }
}<|MERGE_RESOLUTION|>--- conflicted
+++ resolved
@@ -1,10 +1,6 @@
 {
   "name": "pre-swap-checker",
-<<<<<<< HEAD
-  "version": "0.0.1",
-=======
   "version": "0.0.1-beta.1",
->>>>>>> ad0f35f7
   "repository": "git@github.com:airswap/airswap-protocols-accessory.git",
   "license": "Apache-2.0",
   "private": true,
@@ -22,15 +18,6 @@
     "verify": "truffle run verify"
   },
   "dependencies": {
-<<<<<<< HEAD
-    "@airswap/swap": "3.3.5",
-    "@airswap/tokens": "0.1.3",
-    "@airswap/types": "1.4.4",
-    "openzeppelin-solidity": "2.4"
-  },
-  "devDependencies": {
-    "@airswap/order-utils": "0.3.15",
-=======
     "@airswap/swap": "3.3.5-beta.2",
     "@airswap/tokens": "0.1.3",
     "@airswap/types": "1.4.4-beta.2",
@@ -38,7 +25,6 @@
   },
   "devDependencies": {
     "@airswap/order-utils": "0.3.15-beta.1",
->>>>>>> ad0f35f7
     "@airswap/test-utils": "0.1.3",
     "chai": "^4.2.0"
   }
