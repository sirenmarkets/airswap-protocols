{
  "name": "pre-swap-checker",
  "version": "0.0.1-beta.0",
  "repository": "git@github.com:airswap/airswap-protocols-accessory.git",
  "license": "Apache-2.0",
  "private": true,
  "scripts": {
    "clean": "rm -rf ./build",
    "compile": "truffle compile",
    "coverage": "node_modules/.bin/solidity-coverage",
    "ganache": "ganache-cli -p 8545 --gasLimit 0xfffffffffff --time '2017-05-10T00:00:00+00:00' -s 0",
    "hint": "yarn solhint \"./contracts/**/*.sol\"",
    "lint": "yarn eslint \"./test/**/*.js\"",
    "cp_migration_flat": "mkdir -p flatten/; cp contracts/Migrations.sol flatten/",
    "test": "truffle test",
    "flatten": "truffle run flatten",
    "migrate": "yarn cp_migration_flat; truffle migrate --skip-dry-run",
    "verify": "truffle run verify"
  },
  "dependencies": {
<<<<<<< HEAD
    "@airswap/swap": "3.3.5",
    "@airswap/transfers": "0.1.0",
=======
    "@airswap/swap": "3.3.5-beta.0",
>>>>>>> b32d09cd
    "@airswap/tokens": "0.1.3",
    "@airswap/types": "1.4.4-beta.0",
    "openzeppelin-solidity": "2.4"
  },
  "devDependencies": {
    "@airswap/order-utils": "0.3.15-beta.0",
    "@airswap/test-utils": "0.1.3",
    "chai": "^4.2.0"
  }
}<|MERGE_RESOLUTION|>--- conflicted
+++ resolved
@@ -18,12 +18,9 @@
     "verify": "truffle run verify"
   },
   "dependencies": {
-<<<<<<< HEAD
     "@airswap/swap": "3.3.5",
     "@airswap/transfers": "0.1.0",
-=======
     "@airswap/swap": "3.3.5-beta.0",
->>>>>>> b32d09cd
     "@airswap/tokens": "0.1.3",
     "@airswap/types": "1.4.4-beta.0",
     "openzeppelin-solidity": "2.4"
