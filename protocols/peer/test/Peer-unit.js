const Peer = artifacts.require('Peer')
const Swap = artifacts.require('Swap')
const MockContract = artifacts.require('MockContract')
const {
  equal,
  passes,
  emitted,
  reverted,
} = require('@airswap/test-utils').assert
const { takeSnapshot, revertToSnapShot } = require('@airswap/test-utils').time
const { EMPTY_ADDRESS } = require('@airswap/order-utils').constants

const { orders } = require('@airswap/order-utils')

contract('Peer Unit Tests', async accounts => {
  const owner = accounts[0]
  const tradeWallet = accounts[1]
  const notOwner = accounts[2]
  const notTradeWallet = accounts[3]
  let peer
  let mockSwap
  let snapshotId
  let swapFunction
  const TAKER_TOKEN = accounts[9]
  const MAKER_TOKEN = accounts[8]
  const MAX_TAKER_AMOUNT = 12345
  const PRICE_COEF = 4321
  const EXP = 2

  beforeEach(async () => {
    let snapShot = await takeSnapshot()
    snapshotId = snapShot['result']
  })

  afterEach(async () => {
    await revertToSnapShot(snapshotId)
  })

  async function setupMockSwap() {
    let swapTemplate = await Swap.new()
    const order = await orders.getOrder({})
    swapFunction = swapTemplate.contract.methods.swap(order).encodeABI()

    mockSwap = await MockContract.new()

    orders.setVerifyingContract(mockSwap.address)
  }

  before('deploy Peer', async () => {
    await setupMockSwap()
    peer = await Peer.new(mockSwap.address, EMPTY_ADDRESS, tradeWallet, {
      from: owner,
    })
  })

  describe('Test constructor', async () => {
    it('Test initial Swap Contract', async () => {
      let val = await peer.swapContract.call()
      equal(val, mockSwap.address, 'swap address is incorrect')
    })

<<<<<<< HEAD
    it('Test owner is set correctly having been provided an empty address', async () => {
=======
    it('Test initial trade wallet value', async () => {
      let val = await peer.tradeWallet.call()
      equal(val, tradeWallet, 'trade wallet is incorrect')
    })

    it('Test constructor sets the owner as the trade wallet on empty address', async () => {
      let newPeer = await Peer.new(
        mockSwap.address,
        EMPTY_ADDRESS,
        EMPTY_ADDRESS,
        {
          from: owner,
        }
      )

      let val = await newPeer.tradeWallet.call()
      equal(val, owner, 'trade wallet is incorrect')
    })

    it('Test owner is set correctly if provided the empty address', async () => {
      // being provided an empty address, it should leave the owner unchanged
>>>>>>> db56e993
      let val = await peer.owner.call()
      equal(val, owner, 'owner is incorrect - should be owner')
    })

    it('Test owner is set correctly if provided an address', async () => {
<<<<<<< HEAD
      let newPeer = await Peer.new(mockSwap.address, notOwner, { from: owner })
=======
      let newPeer = await Peer.new(mockSwap.address, notOwner, tradeWallet, {
        from: owner,
      })

      // being provided an empty address, it should leave the owner unchanged
>>>>>>> db56e993
      let val = await newPeer.owner.call()
      equal(val, notOwner, 'owner is incorrect - should be notOwner')
    })
  })

  describe('Test setters', async () => {
    it('Test setRule permissions as not owner', async () => {
      //not owner is not apart of admin and should fail
      await reverted(
        peer.setRule(
          TAKER_TOKEN,
          MAKER_TOKEN,
          MAX_TAKER_AMOUNT,
          PRICE_COEF,
          EXP,
          { from: notOwner }
        ),
        'CALLER_NOT_ADMIN'
      )
    })

    it('Test setRule permissions after not owner is admin', async () => {
      //test again after adding not owner to admin
      await peer.addToAdmins(notOwner)
      await passes(
        peer.setRule(
          TAKER_TOKEN,
          MAKER_TOKEN,
          MAX_TAKER_AMOUNT,
          PRICE_COEF,
          EXP,
          { from: notOwner }
        )
      )
    })

    it('Test setRule permissions as owner', async () => {
      await passes(
        peer.setRule(
          TAKER_TOKEN,
          MAKER_TOKEN,
          MAX_TAKER_AMOUNT,
          PRICE_COEF,
          EXP,
          { from: owner }
        )
      )
    })

    it('Test setRule', async () => {
      let trx = await peer.setRule(
        TAKER_TOKEN,
        MAKER_TOKEN,
        MAX_TAKER_AMOUNT,
        PRICE_COEF,
        EXP
      )

      //check if rule has been added
      let rule = await peer.rules.call(TAKER_TOKEN, MAKER_TOKEN)
      equal(
        rule[0].toNumber(),
        MAX_TAKER_AMOUNT,
        'max peer amount is incorrectly saved'
      )
      equal(rule[1].toNumber(), PRICE_COEF, 'price coef is incorrectly saved')
      equal(rule[2].toNumber(), EXP, 'price exp is incorrectly saved')

      //check emitted event
      emitted(trx, 'SetRule', e => {
        return (
          e.takerToken === TAKER_TOKEN &&
          e.makerToken === MAKER_TOKEN &&
          e.maxTakerAmount.toNumber() === MAX_TAKER_AMOUNT &&
          e.priceCoef.toNumber() === PRICE_COEF &&
          e.priceExp.toNumber() === EXP
        )
      })
    })

    it('Test unsetRule permissions as not owner', async () => {
      //not owner is not apart of admin and should fail
      await reverted(
        peer.unsetRule(TAKER_TOKEN, MAKER_TOKEN, { from: notOwner }),
        'CALLER_NOT_ADMIN'
      )
    })

    it('Test unsetRule permissions after not owner is admin', async () => {
      //test again after adding not owner to admin
      await peer.addToAdmins(notOwner)
      await passes(peer.unsetRule(TAKER_TOKEN, MAKER_TOKEN, { from: notOwner }))
    })

    it('Test unsetRule permissions', async () => {
      await passes(peer.unsetRule(TAKER_TOKEN, MAKER_TOKEN, { from: owner }))
    })

    it('Test unsetRule', async () => {
      let trx = await peer.setRule(
        TAKER_TOKEN,
        MAKER_TOKEN,
        MAX_TAKER_AMOUNT,
        PRICE_COEF,
        EXP
      )

      //ensure rule has been added
      let ruleBefore = await peer.rules.call(TAKER_TOKEN, MAKER_TOKEN)
      equal(
        ruleBefore[0].toNumber(),
        MAX_TAKER_AMOUNT,
        'max peer amount is incorrectly saved'
      )

      trx = await peer.unsetRule(TAKER_TOKEN, MAKER_TOKEN)

      //check that the rule has been removed
      let ruleAfter = await peer.rules.call(TAKER_TOKEN, MAKER_TOKEN)
      equal(
        ruleAfter[0].toNumber(),
        0,
        'max delgate amount is incorrectly saved'
      )
      equal(ruleAfter[1].toNumber(), 0, 'price coef is incorrectly saved')
      equal(ruleAfter[2].toNumber(), 0, 'price exp is incorrectly saved')

      //check emitted event
      emitted(trx, 'UnsetRule', e => {
        return e.takerToken === TAKER_TOKEN && e.makerToken === MAKER_TOKEN
      })
    })
  })

<<<<<<< HEAD
  describe('Test admin', async () => {
    it('Test adding to admin as owner', async () => {
      await passes(peer.addToAdmins(notOwner))
    })

    it('Test adding to admin as not owner', async () => {
      await reverted(peer.addToAdmins(notOwner, { from: notOwner }))
    })

    it('Test removal from admin', async () => {
      await peer.addToAdmins(notOwner)
      await passes(peer.removeFromAdmins(notOwner))
    })

    it('Test removal of owner from admin', async () => {
      await reverted(peer.removeFromAdmins(owner), 'OWNER_MUST_BE_ADMIN')
    })

    it('Test removal from admin as not owner', async () => {
      await reverted(peer.removeFromAdmins(notOwner, { from: notOwner }))
    })

    it('Test adding to admin event emitted', async () => {
      let trx = await peer.addToAdmins(notOwner)
      await emitted(trx, 'AdminAdded', e => {
        return e.account == notOwner
      })
    })

    it('Test removing from admin event emitted', async () => {
      let trx = await peer.removeFromAdmins(notOwner)
      await emitted(trx, 'AdminRemoved', e => {
        return e.account == notOwner
      })
    })
  })

  describe('Test transfer of ownership', async () => {
    it('Test ownership after transfer', async () => {
      await peer.transferOwnership(notOwner)
      let val = await peer.owner.call()
      equal(val, notOwner, 'owner was not passed properly')

      val = await peer.isAdmin.call(owner)
      equal(val, false, 'owner should no longer be admin')
    })

    it('Test ownership after transfer', async () => {
      await reverted(
        peer.transferOwnership(EMPTY_ADDRESS),
        'PEER_CONTRACT_OWNER_REQUIRED'
      )
=======
  describe('Test setTakerWallet', async () => {
    it('Test setTakerWallet permissions', async () => {
      await reverted(peer.setTradeWallet(notOwner, { from: notOwner }))

      await passes(peer.setTradeWallet(notOwner, { from: owner }))
>>>>>>> db56e993
    })
  })

  describe('Test getMakerSideQuote', async () => {
    it('test when rule does not exist', async () => {
      const NON_EXISTENT_TAKER_TOKEN = accounts[7]
      let val = await peer.getMakerSideQuote.call(
        1234,
        NON_EXISTENT_TAKER_TOKEN,
        MAKER_TOKEN
      )
      equal(
        val.toNumber(),
        0,
        'no quote should be available if a peer does not exist'
      )
    })

    it('test when peer amount is greater than max peer amount', async () => {
      await peer.setRule(
        TAKER_TOKEN,
        MAKER_TOKEN,
        MAX_TAKER_AMOUNT,
        PRICE_COEF,
        EXP
      )
      let val = await peer.getMakerSideQuote.call(
        MAX_TAKER_AMOUNT + 1,
        TAKER_TOKEN,
        MAKER_TOKEN
      )
      equal(
        val.toNumber(),
        0,
        'no quote should be available if peer amount is greater than peer max amount'
      )
    })

    it('test when peer amount is 0', async () => {
      await peer.setRule(
        TAKER_TOKEN,
        MAKER_TOKEN,
        MAX_TAKER_AMOUNT,
        PRICE_COEF,
        EXP
      )
      let val = await peer.getMakerSideQuote.call(0, TAKER_TOKEN, MAKER_TOKEN)
      equal(
        val.toNumber(),
        0,
        'no quote should be available if peer amount is 0'
      )
    })

    it('test a successful call - getMakerSideQuote', async () => {
      await peer.setRule(
        TAKER_TOKEN,
        MAKER_TOKEN,
        MAX_TAKER_AMOUNT,
        PRICE_COEF,
        EXP
      )

      let val = await peer.getMakerSideQuote.call(
        1234,
        TAKER_TOKEN,
        MAKER_TOKEN
      )
      let expectedValue = Math.floor((1234 * PRICE_COEF) / 10 ** EXP)
      equal(val.toNumber(), expectedValue, 'there should be a quote available')
    })
  })

  describe('Test getTakerSideQuote', async () => {
    it('test when rule does not exist', async () => {
      let val = await peer.getTakerSideQuote.call(
        4312,
        MAKER_TOKEN,
        TAKER_TOKEN
      )
      equal(
        val.toNumber(),
        0,
        'no quote should be available if a peer does not exist'
      )
    })

    it('test when peer amount is not within acceptable value bounds', async () => {
      await peer.setRule(TAKER_TOKEN, MAKER_TOKEN, 100, 1, 0)
      let val = await peer.getTakerSideQuote.call(0, MAKER_TOKEN, TAKER_TOKEN)
      equal(
        val.toNumber(),
        0,
        'no quote should be available if returned peer amount is 0'
      )

      val = await peer.getTakerSideQuote.call(
        MAX_TAKER_AMOUNT + 1,
        MAKER_TOKEN,
        TAKER_TOKEN
      )
      equal(
        val.toNumber(),
        0,
        'no quote should be available if returned greater than max peer amount'
      )
    })

    it('test a successful call - getTakerSideQuote', async () => {
      await peer.setRule(
        TAKER_TOKEN,
        MAKER_TOKEN,
        MAX_TAKER_AMOUNT,
        PRICE_COEF,
        EXP
      )

      let val = await peer.getTakerSideQuote.call(500, MAKER_TOKEN, TAKER_TOKEN)
      let expectedValue = Math.floor((500 * 10 ** EXP) / PRICE_COEF)
      equal(val.toNumber(), expectedValue, 'there should be a quote available')
    })
  })

  describe('Test getMaxQuote', async () => {
    it('test when rule does not exist', async () => {
      let val = await peer.getMaxQuote.call(TAKER_TOKEN, MAKER_TOKEN)
      equal(
        val[0].toNumber(),
        0,
        'no quote should be available if a peer does not exist'
      )
      equal(
        val[1].toNumber(),
        0,
        'no quote should be available if a peer does not exist'
      )
    })

    it('test a successful call - getMaxQuote', async () => {
      await peer.setRule(
        TAKER_TOKEN,
        MAKER_TOKEN,
        MAX_TAKER_AMOUNT,
        PRICE_COEF,
        EXP
      )
      let val = await peer.getMaxQuote.call(TAKER_TOKEN, MAKER_TOKEN)

      equal(
        val[0].toNumber(),
        MAX_TAKER_AMOUNT,
        'no quote should be available if a peer does not exist'
      )

      let expectedValue = Math.floor(
        (MAX_TAKER_AMOUNT * PRICE_COEF) / 10 ** EXP
      )
      equal(
        val[1].toNumber(),
        expectedValue,
        'no quote should be available if a peer does not exist'
      )
    })
  })

  describe('Test provideOrder', async () => {
    it('test if a rule does not exist', async () => {
      const order = await orders.getOrder({
        maker: {
          wallet: notOwner,
          param: 555,
          token: MAKER_TOKEN,
        },
        taker: {
          wallet: tradeWallet,
          param: 999,
          token: TAKER_TOKEN,
        },
      })

      await reverted(
        peer.provideOrder(order, {
          from: notOwner,
        }),
        'TOKEN_PAIR_INACTIVE'
      )
    })

    it('test if an order exceeds maximum amount', async () => {
      await peer.setRule(
        TAKER_TOKEN,
        MAKER_TOKEN,
        MAX_TAKER_AMOUNT,
        PRICE_COEF,
        EXP
      )

      const order = await orders.getOrder({
        maker: {
          wallet: notOwner,
          param: 555,
          token: MAKER_TOKEN,
        },
        taker: {
          wallet: tradeWallet,
          param: MAX_TAKER_AMOUNT + 1,
          token: TAKER_TOKEN,
        },
      })

      await reverted(
        peer.provideOrder(order, {
          from: notOwner,
        }),
        'AMOUNT_EXCEEDS_MAX'
      )
    })

    it('test if the taker is not empty and not the trade wallet', async () => {
      await peer.setRule(
        TAKER_TOKEN,
        MAKER_TOKEN,
        MAX_TAKER_AMOUNT,
        PRICE_COEF,
        EXP
      )

      let makerAmount = 100
      let takerAmount = Math.floor((makerAmount * 10 ** EXP) / PRICE_COEF)

      const order = await orders.getOrder({
        maker: {
          wallet: notOwner,
          param: makerAmount,
          token: MAKER_TOKEN,
        },
        taker: {
          wallet: notTradeWallet,
          param: takerAmount,
          token: TAKER_TOKEN,
        },
      })

      await reverted(
        peer.provideOrder(order, {
          from: notOwner,
        }),
        'INVALID_TAKER_WALLET'
      )
    })

    it('test if order is not priced according to the rule', async () => {
      await peer.setRule(
        TAKER_TOKEN,
        MAKER_TOKEN,
        MAX_TAKER_AMOUNT,
        PRICE_COEF,
        EXP
      )

      const order = await orders.getOrder({
        maker: {
          param: 30,
          token: MAKER_TOKEN,
        },
        taker: {
          wallet: tradeWallet,
          param: MAX_TAKER_AMOUNT,
          token: TAKER_TOKEN,
        },
      })

      await reverted(
        peer.provideOrder(order, {
          from: notOwner,
        })
      )
    })

    it('test a successful transaction with integer values', async () => {
      await peer.setRule(TAKER_TOKEN, MAKER_TOKEN, MAX_TAKER_AMOUNT, 100, EXP)

      let ruleBefore = await peer.rules.call(TAKER_TOKEN, MAKER_TOKEN)

      let makerAmount = 100

      const order = await orders.getOrder({
        maker: {
          wallet: notOwner,
          param: makerAmount,
          token: MAKER_TOKEN,
        },
        taker: {
          wallet: tradeWallet,
          param: 100,
          token: TAKER_TOKEN,
        },
      })

      await passes(
        //mock swapContract
        //test rule decrement
        peer.provideOrder(order, {
          from: notOwner,
        })
      )

      let ruleAfter = await peer.rules.call(TAKER_TOKEN, MAKER_TOKEN)
      equal(
        ruleAfter[0].toNumber(),
        ruleBefore[0].toNumber() - makerAmount,
        "rule's max peer amount was not decremented"
      )

      //check if swap() was called
      let invocationCount = await mockSwap.invocationCountForMethod.call(
        swapFunction
      )
      equal(
        invocationCount,
        1,
        'swap function was not called the expected number of times'
      )
    })

    it('test a successful transaction with trade wallet as taker', async () => {
      await peer.setRule(TAKER_TOKEN, MAKER_TOKEN, MAX_TAKER_AMOUNT, 100, EXP)

      let ruleBefore = await peer.rules.call(TAKER_TOKEN, MAKER_TOKEN)

      let makerAmount = 100

      const order = await orders.getOrder({
        maker: {
          wallet: notOwner,
          param: makerAmount,
          token: MAKER_TOKEN,
        },
        taker: {
          wallet: tradeWallet,
          param: 100,
          token: TAKER_TOKEN,
        },
      })

      await passes(
        //mock swapContract
        //test rule decrement
        peer.provideOrder(order, {
          from: notOwner,
        })
      )

      let ruleAfter = await peer.rules.call(TAKER_TOKEN, MAKER_TOKEN)
      equal(
        ruleAfter[0].toNumber(),
        ruleBefore[0].toNumber() - makerAmount,
        "rule's max peer amount was not decremented"
      )

      //check if swap() was called
      let invocationCount = await mockSwap.invocationCountForMethod.call(
        swapFunction
      )
      equal(
        invocationCount,
        1,
        'swap function was not called the expected number of times'
      )
    })

    it('test a successful transaction with decimal values', async () => {
      await peer.setRule(
        TAKER_TOKEN,
        MAKER_TOKEN,
        MAX_TAKER_AMOUNT,
        PRICE_COEF,
        EXP
      )

      let ruleBefore = await peer.rules.call(TAKER_TOKEN, MAKER_TOKEN)

      let makerAmount = 100
      let takerAmount = Math.floor((makerAmount * 10 ** EXP) / PRICE_COEF)

      const order = await orders.getOrder({
        maker: {
          wallet: notOwner,
          param: makerAmount,
          token: MAKER_TOKEN,
        },
        taker: {
          wallet: tradeWallet,
          param: takerAmount,
          token: TAKER_TOKEN,
        },
      })

      await passes(
        //mock swapContract
        //test rule decrement
        peer.provideOrder(order, {
          from: notOwner,
        })
      )

      let ruleAfter = await peer.rules.call(TAKER_TOKEN, MAKER_TOKEN)
      equal(
        ruleAfter[0].toNumber(),
        ruleBefore[0].toNumber() - takerAmount,
        "rule's max peer amount was not decremented"
      )
    })
  })
})<|MERGE_RESOLUTION|>--- conflicted
+++ resolved
@@ -59,9 +59,6 @@
       equal(val, mockSwap.address, 'swap address is incorrect')
     })
 
-<<<<<<< HEAD
-    it('Test owner is set correctly having been provided an empty address', async () => {
-=======
     it('Test initial trade wallet value', async () => {
       let val = await peer.tradeWallet.call()
       equal(val, tradeWallet, 'trade wallet is incorrect')
@@ -81,23 +78,17 @@
       equal(val, owner, 'trade wallet is incorrect')
     })
 
-    it('Test owner is set correctly if provided the empty address', async () => {
-      // being provided an empty address, it should leave the owner unchanged
->>>>>>> db56e993
+    it('Test owner is set correctly having been provided an empty address', async () => {
       let val = await peer.owner.call()
       equal(val, owner, 'owner is incorrect - should be owner')
     })
 
     it('Test owner is set correctly if provided an address', async () => {
-<<<<<<< HEAD
-      let newPeer = await Peer.new(mockSwap.address, notOwner, { from: owner })
-=======
       let newPeer = await Peer.new(mockSwap.address, notOwner, tradeWallet, {
         from: owner,
       })
 
       // being provided an empty address, it should leave the owner unchanged
->>>>>>> db56e993
       let val = await newPeer.owner.call()
       equal(val, notOwner, 'owner is incorrect - should be notOwner')
     })
@@ -232,7 +223,16 @@
     })
   })
 
-<<<<<<< HEAD
+  describe('Test setTradeWallet', async () => {
+    it('Test setTradeWallet when not owner', async () => {
+      await reverted(peer.setTradeWallet(notOwner, { from: notOwner }))
+    })
+
+    it('Test setTakerWallet when owner', async () => {
+      await passes(peer.setTradeWallet(notOwner, { from: owner }))
+    })
+  })
+
   describe('Test admin', async () => {
     it('Test adding to admin as owner', async () => {
       await passes(peer.addToAdmins(notOwner))
@@ -285,13 +285,6 @@
         peer.transferOwnership(EMPTY_ADDRESS),
         'PEER_CONTRACT_OWNER_REQUIRED'
       )
-=======
-  describe('Test setTakerWallet', async () => {
-    it('Test setTakerWallet permissions', async () => {
-      await reverted(peer.setTradeWallet(notOwner, { from: notOwner }))
-
-      await passes(peer.setTradeWallet(notOwner, { from: owner }))
->>>>>>> db56e993
     })
   })
 
