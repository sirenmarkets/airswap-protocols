--- conflicted
+++ resolved
@@ -70,10 +70,15 @@
   ) public {
     swapContract = ISwap(_swapContract);
 
-<<<<<<< HEAD
     //owner defaults to msg.sender if _peerContractOwner is not provided
     if (_peerContractOwner != address(0)){
       super.transferOwnership(_peerContractOwner);
+    }
+
+    if (_peerTradeWallet != address(0)) {
+      _tradeWallet = _peerTradeWallet;
+    } else {
+      _tradeWallet = owner();
     }
 
     //owner, whether provided or not must always be added to the whitelist
@@ -119,19 +124,6 @@
     admins[_newOwner] = true;
     admins[owner()] = false;
     super.transferOwnership(_newOwner);
-=======
-    // if no peer owner is provided, the deploying address is the owner
-    if (_peerContractOwner != address(0)) {
-      transferOwnership(_peerContractOwner);
-    }
-
-    // if no trade wallet is provided, the owner's wallet is the trade wallet
-    if (_peerTradeWallet != address(0)) {
-      _tradeWallet = _peerTradeWallet;
-    } else {
-      _tradeWallet = owner();
-    }
->>>>>>> db56e993
   }
 
   /**
