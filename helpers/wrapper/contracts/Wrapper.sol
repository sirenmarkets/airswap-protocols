/*
  Copyright 2019 Swap Holdings Ltd.

  Licensed under the Apache License, Version 2.0 (the "License");
  you may not use this file except in compliance with the License.
  You may obtain a copy of the License at

    http://www.apache.org/licenses/LICENSE-2.0

  Unless required by applicable law or agreed to in writing, software
  distributed under the License is distributed on an "AS IS" BASIS,
  WITHOUT WARRANTIES OR CONDITIONS OF ANY KIND, either express or implied.
  See the License for the specific language governing permissions and
  limitations under the License.
*/

pragma solidity 0.5.10;
pragma experimental ABIEncoderV2;

import "@airswap/swap/contracts/interfaces/ISwap.sol";
import "@airswap/tokens/contracts/interfaces/IWETH.sol";
import "openzeppelin-solidity/contracts/token/ERC20/IERC20.sol";

/**
  * @title Wrapper: Send and receive ether for WETH trades
  */
contract Wrapper {

  // Swap contract to settle trades
  ISwap public swapContract;

  // WETH contract to wrap ether
  IWETH public wethContract;

  uint256 constant MAX_INT = 2**256 - 1;
  /**
    * @notice Contract Constructor
    * @param _swapContract address
    * @param _wethContract address
    */
  constructor(
    address _swapContract,
    address _wethContract
  ) public {
    swapContract = ISwap(_swapContract);
    wethContract = IWETH(_wethContract);

    // Sets unlimited allowance for the Wrapper contract.
    wethContract.approve(_swapContract, MAX_INT);
  }

  /**
    * @notice Required when withdrawing from WETH
    * @dev During unwraps, WETH.withdraw transfers ether to msg.sender (this contract)
    */
  function() external payable {
    // Ensure the message sender is the WETH contract.
    if(msg.sender != address(wethContract)) {
      revert("DO_NOT_SEND_ETHER");
    }
  }

  /**
    * @notice Send an Order
    * @dev Sender must authorize this contract on the swapContract
    * @dev Sender must approve this contract on the wethContract
    * @param _order Types.Order
    */
  function swap(
    Types.Order calldata _order
  ) external payable {

    // Ensure msg.sender is sender wallet.
    require(_order.sender.wallet == msg.sender,
      "MSG_SENDER_MUST_BE_ORDER_SENDER");

<<<<<<< HEAD
    // Ensure that signature is present and
    // will be explicitly checked in swap.
    require(_order.signature.v != 0,
      "SIGNATURE_MUST_BE_SENT");

    // The taker is sending ether that must be wrapped.
    if (_order.taker.token == address(wethContract)) {
=======
    // The sender is sending ether that must be wrapped.
    if (_order.sender.token == address(wethContract)) {
>>>>>>> c385bd80

      // Ensure message value is sender param.
      require(_order.sender.param == msg.value,
        "VALUE_MUST_BE_SENT");

      // Wrap (deposit) the ether.
      wethContract.deposit.value(msg.value)();

      // Transfer from wrapper to sender.
      wethContract.transfer(_order.sender.wallet, _order.sender.param);

    } else {

      // Ensure no unexpected ether is sent.
      require(msg.value == 0,
        "VALUE_MUST_BE_ZERO");

    }

    // Perform the swap.
    swapContract.swap(_order);

    // The sender is receiving ether that must be unwrapped.
    if (_order.signer.token == address(wethContract)) {

      // Transfer from the sender to the wrapper.
      wethContract.transferFrom(_order.sender.wallet, address(this), _order.signer.param);

      // Unwrap (withdraw) the ether.
      wethContract.withdraw(_order.signer.param);

      // Transfer ether to the user.
<<<<<<< HEAD
      // solium-disable-next-line security/no-call-value
      msg.sender.call.value(_order.maker.param)("");
=======
      msg.sender.transfer(_order.signer.param);
>>>>>>> c385bd80

    }
  }
}<|MERGE_RESOLUTION|>--- conflicted
+++ resolved
@@ -74,18 +74,13 @@
     require(_order.sender.wallet == msg.sender,
       "MSG_SENDER_MUST_BE_ORDER_SENDER");
 
-<<<<<<< HEAD
     // Ensure that signature is present and
     // will be explicitly checked in swap.
     require(_order.signature.v != 0,
       "SIGNATURE_MUST_BE_SENT");
 
-    // The taker is sending ether that must be wrapped.
-    if (_order.taker.token == address(wethContract)) {
-=======
     // The sender is sending ether that must be wrapped.
     if (_order.sender.token == address(wethContract)) {
->>>>>>> c385bd80
 
       // Ensure message value is sender param.
       require(_order.sender.param == msg.value,
@@ -118,13 +113,8 @@
       wethContract.withdraw(_order.signer.param);
 
       // Transfer ether to the user.
-<<<<<<< HEAD
       // solium-disable-next-line security/no-call-value
-      msg.sender.call.value(_order.maker.param)("");
-=======
-      msg.sender.transfer(_order.signer.param);
->>>>>>> c385bd80
-
+      msg.sender.call.value(_order.signer.param)("");
     }
   }
 }