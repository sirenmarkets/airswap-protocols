--- conflicted
+++ resolved
@@ -27,14 +27,9 @@
     "verify": "truffle run verify"
   },
   "devDependencies": {
-<<<<<<< HEAD
-    "@airswap/order-utils": "0.3.14",
+    "@airswap/order-utils": "0.3.15",
     "@airswap/test-utils": "0.1.3",
     "solidity-coverage": "^0.6.3"
-=======
-    "@airswap/order-utils": "0.3.15",
-    "@airswap/test-utils": "0.1.3"
->>>>>>> 9de8410a
   },
   "dependencies": {
     "@airswap/indexer": "2.6.7",
