{
  "name": "@airswap/delegate",
  "version": "2.6.9",
  "description": "Deployable Trading Rules for the AirSwap Network",
  "contributors": [
    "Don Mosites <don.mosites@fluidity.io>",
    "Deepa Sathaye <deepa.sathaye@fludity.io>",
    "Ethan Wessel <ethan.wessel@fluidity.io>",
    "Alice Henshaw <alice.henshaw@fluidity.io>"
  ],
  "license": "Apache-2.0",
  "repository": {
    "type": "git",
    "url": "https://github.com/airswap/airswap-protocols"
  },
  "scripts": {
    "clean": "rm -rf ./build",
    "compile": "truffle compile",
    "coverage": "node_modules/.bin/solidity-coverage",
    "ganache": "ganache-cli -p 8545 --gasLimit 0xfffffffffff --time '2017-05-10T00:00:00+00:00' -s 0",
    "hint": "yarn solhint \"./contracts/**/*.sol\"",
    "lint": "yarn eslint \"./test/**/*.js\"",
    "cp_migration_flat": "mkdir -p flatten/; cp contracts/Migrations.sol flatten/",
    "test": "truffle test",
    "flatten": "truffle run flatten",
    "migrate": "yarn cp_migration_flat; truffle migrate --skip-dry-run",
    "verify": "truffle run verify"
  },
  "devDependencies": {
    "@airswap/order-utils": "0.3.20",
<<<<<<< HEAD
    "@airswap/test-utils": "0.1.5",
    "@airswap/transfers": "1.1.3",
=======
    "@airswap/test-utils": "0.1.6",
    "@airswap/transfers": "1.1.2",
>>>>>>> 18bc17fd
    "solidity-coverage": "^0.6.3"
  },
  "dependencies": {
    "@airswap/indexer": "3.6.9",
    "@airswap/swap": "5.4.8",
    "openzeppelin-solidity": "2.4"
  }
}<|MERGE_RESOLUTION|>--- conflicted
+++ resolved
@@ -28,13 +28,8 @@
   },
   "devDependencies": {
     "@airswap/order-utils": "0.3.20",
-<<<<<<< HEAD
-    "@airswap/test-utils": "0.1.5",
     "@airswap/transfers": "1.1.3",
-=======
     "@airswap/test-utils": "0.1.6",
-    "@airswap/transfers": "1.1.2",
->>>>>>> 18bc17fd
     "solidity-coverage": "^0.6.3"
   },
   "dependencies": {
