{
  "name": "@airswap/wrapper",
  "version": "3.6.9",
  "description": "Wraps and unwraps ether for WETH trades on the AirSwap Network",
  "contributors": [
    "Don Mosites <don.mosites@fluidity.io>",
    "Deepa Sathaye <deepa.sathaye@fludity.io>",
    "Ethan Wessel <ethan.wessel@fluidity.io>",
    "Alice Henshaw <alice.henshaw@fluidity.io>"
  ],
  "license": "Apache-2.0",
  "repository": {
    "type": "git",
    "url": "https://github.com/airswap/airswap-protocols"
  },
  "scripts": {
    "clean": "rm -rf ./build",
    "compile": "truffle compile",
    "coverage": "node_modules/.bin/solidity-coverage",
    "ganache": "ganache-cli -p 8545 --gasLimit 0xfffffffffff --time '2017-05-10T00:00:00+00:00' -s 0",
    "hint": "yarn solhint \"./contracts/**/*.sol\"",
    "lint": "yarn eslint \"./test/**/*.js\"",
    "truffle": "node_modules/.bin/truffle --network development",
    "cp_migration_flat": "mkdir -p flatten/; cp contracts/Migrations.sol flatten/",
    "test": "truffle test",
    "flatten": "truffle run flatten",
    "migrate": "yarn cp_migration_flat; truffle migrate --skip-dry-run",
    "verify": "truffle run verify"
  },
  "devDependencies": {
    "@airswap/order-utils": "0.3.20",
<<<<<<< HEAD
    "@airswap/test-utils": "0.1.5",
    "@airswap/indexer": "3.6.9",
=======
    "@airswap/test-utils": "0.1.6",
    "@airswap/indexer": "3.6.8",
>>>>>>> 18bc17fd
    "solidity-coverage": "^0.6.3"
  },
  "dependencies": {
    "@airswap/delegate": "2.6.9",
    "@airswap/swap": "5.4.8",
    "@airswap/tokens": "0.1.4"
  }
}<|MERGE_RESOLUTION|>--- conflicted
+++ resolved
@@ -29,13 +29,8 @@
   },
   "devDependencies": {
     "@airswap/order-utils": "0.3.20",
-<<<<<<< HEAD
-    "@airswap/test-utils": "0.1.5",
-    "@airswap/indexer": "3.6.9",
-=======
     "@airswap/test-utils": "0.1.6",
     "@airswap/indexer": "3.6.8",
->>>>>>> 18bc17fd
     "solidity-coverage": "^0.6.3"
   },
   "dependencies": {
