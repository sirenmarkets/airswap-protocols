/*
  Copyright 2019 Swap Holdings Ltd.

  Licensed under the Apache License, Version 2.0 (the "License");
  you may not use this file except in compliance with the License.
  You may obtain a copy of the License at

    http://www.apache.org/licenses/LICENSE-2.0

  Unless required by applicable law or agreed to in writing, software
  distributed under the License is distributed on an "AS IS" BASIS,
  WITHOUT WARRANTIES OR CONDITIONS OF ANY KIND, either express or implied.
  See the License for the specific language governing permissions and
  limitations under the License.
*/

pragma solidity 0.5.12;
pragma experimental ABIEncoderV2;

import "@airswap/transfers/contracts/interfaces/ITransferHandler.sol";
import "@airswap/transfers/contracts/TransferHandlerRegistry.sol";
import "@airswap/swap/contracts/interfaces/ISwap.sol";
import "openzeppelin-solidity/contracts/token/ERC20/IERC20.sol";
import "openzeppelin-solidity/contracts/token/ERC721/IERC721.sol";
import "openzeppelin-solidity/contracts/math/SafeMath.sol";
import "openzeppelin-solidity/contracts/token/ERC20/SafeERC20.sol";

/**
  * @title Swap: The Atomic Swap used on the AirSwap Network
  */
contract Swap is ISwap {
  using SafeMath for uint256;
  using SafeERC20 for IERC20;

  // Domain and version for use in signatures (EIP-712)
  bytes constant internal DOMAIN_NAME = "SWAP";
  bytes constant internal DOMAIN_VERSION = "2";

  // Unique domain identifier for use in signatures (EIP-712)
  bytes32 private _domainSeparator;

  // Possible nonce statuses
  byte constant internal AVAILABLE = 0x00;
  byte constant internal UNAVAILABLE = 0x01;

  // ERC-721 (non-fungible token) interface identifier (EIP-165)
  bytes4 constant internal ERC721_INTERFACE_ID = 0x80ac58cd;

  // Mapping of sender address to a delegated sender address and bool
  mapping (address => mapping (address => bool)) public senderAuthorizations;

  // Mapping of signer address to a delegated signer and bool
  mapping (address => mapping (address => bool)) public signerAuthorizations;

  // Mapping of signers to nonces with value AVAILABLE (0x00) or UNAVAILABLE (0x01)
  mapping (address => mapping (uint256 => byte)) public signerNonceStatus;

  // Mapping of signer addresses to an optionally set minimum valid nonce
  mapping (address => uint256) public signerMinimumNonce;

  // contains registry of kind to asset types
  TransferHandlerRegistry public registry;

  /**
    * @notice Contract Constructor
    * @dev Sets domain for signature validation (EIP-712)
    * @param _registry TokenRegistry contract
    */
  constructor(TransferHandlerRegistry _registry) public {
    _domainSeparator = Types.hashDomain(
      DOMAIN_NAME,
      DOMAIN_VERSION,
      address(this)
    );
    registry = _registry;
  }

  /**
    * @notice Atomic Token Swap
    * @param order Types.Order Order to settle
    */
  function swap(
    Types.Order calldata order
  ) external {
    // Ensure the order is not expired.
    require(order.expiry > block.timestamp,
      "ORDER_EXPIRED");

    // Ensure the nonce is AVAILABLE (0x00).
    require(signerNonceStatus[order.signer.wallet][order.nonce] == AVAILABLE,
      "ORDER_TAKEN_OR_CANCELLED");

    // Ensure the order nonce is above the minimum.
    require(order.nonce >= signerMinimumNonce[order.signer.wallet],
      "NONCE_TOO_LOW");

    // Mark the nonce UNAVAILABLE (0x01).
    signerNonceStatus[order.signer.wallet][order.nonce] = UNAVAILABLE;

    // Validate the sender side of the trade.
    address finalSenderWallet;

    if (order.sender.wallet == address(0)) {
      /**
        * Sender is not specified. The msg.sender of the transaction becomes
        * the sender of the order.
        */
      finalSenderWallet = msg.sender;

    } else {
      /**
        * Sender is specified. If the msg.sender is not the specified sender,
        * this determines whether the msg.sender is an authorized sender.
        */
      require(isSenderAuthorized(order.sender.wallet, msg.sender),
          "SENDER_UNAUTHORIZED");
      // The msg.sender is authorized.
      finalSenderWallet = order.sender.wallet;

    }

    // Validate the signer side of the trade.
    if (order.signature.v == 0) {
      /**
        * Signature is not provided. The signer may have authorized the
        * msg.sender to swap on its behalf, which does not require a signature.
        */
      require(isSignerAuthorized(order.signer.wallet, msg.sender),
        "SIGNER_UNAUTHORIZED");

    } else {
      /**
        * The signature is provided. Determine whether the signer is
        * authorized and if so validate the signature itself.
        */
      require(isSignerAuthorized(order.signer.wallet, order.signature.signatory),
        "SIGNER_UNAUTHORIZED");

      // Ensure the signature is valid.
      require(isValid(order, _domainSeparator),
        "SIGNATURE_INVALID");

    }
    // Transfer token from sender to signer.
    transferToken(
      finalSenderWallet,
      order.signer.wallet,
      order.sender.amount,
      order.sender.id,
      order.sender.token,
      order.sender.kind
    );

    // Transfer token from signer to sender.
    transferToken(
      order.signer.wallet,
      finalSenderWallet,
      order.signer.amount,
      order.signer.id,
      order.signer.token,
      order.signer.kind
    );

    // Transfer token from signer to affiliate if specified.
    if (order.affiliate.wallet != address(0)) {
      transferToken(
        order.signer.wallet,
        order.affiliate.wallet,
        order.affiliate.amount,
        order.affiliate.id,
        order.affiliate.token,
        order.affiliate.kind
      );
    }

    emit Swap(
      order.nonce,
      block.timestamp,
      order.signer.wallet,
      order.signer.amount,
      order.signer.id,
      order.signer.token,
      finalSenderWallet,
      order.sender.amount,
      order.sender.id,
      order.sender.token,
      order.affiliate.wallet,
      order.affiliate.amount,
      order.affiliate.id,
      order.affiliate.token
    );
  }

  /**
    * @notice Cancel one or more open orders by nonce
    * @dev Cancelled nonces are marked UNAVAILABLE (0x01)
    * @dev Emits a Cancel event
    * @dev Out of gas may occur in arrays of length > 400
    * @param nonces uint256[] List of nonces to cancel
    */
  function cancel(
    uint256[] calldata nonces
  ) external {
    for (uint256 i = 0; i < nonces.length; i++) {
      if (signerNonceStatus[msg.sender][nonces[i]] == AVAILABLE) {
        signerNonceStatus[msg.sender][nonces[i]] = UNAVAILABLE;
        emit Cancel(nonces[i], msg.sender);
      }
    }
  }

  /**
    * @notice Cancels all orders below a nonce value
    * @dev Emits a CancelUpTo event
    * @param minimumNonce uint256 Minimum valid nonce
    */
  function cancelUpTo(
    uint256 minimumNonce
  ) external {
    signerMinimumNonce[msg.sender] = minimumNonce;
    emit CancelUpTo(minimumNonce, msg.sender);
  }

  /**
    * @notice Authorize a delegated sender
    * @dev Emits an AuthorizeSender event
    * @param authorizedSender address Address to authorize
    */
  function authorizeSender(
    address authorizedSender
  ) external {
    require(msg.sender != authorizedSender, "INVALID_AUTH_SENDER");
    if (!senderAuthorizations[msg.sender][authorizedSender]) {
      senderAuthorizations[msg.sender][authorizedSender] = true;
      emit AuthorizeSender(msg.sender, authorizedSender);
    }

  }

  /**
    * @notice Authorize a delegated signer
    * @dev Emits an AuthorizeSigner event
    * @param authorizedSigner address Address to authorize
    */
  function authorizeSigner(
    address authorizedSigner
  ) external {
    require(msg.sender != authorizedSigner, "INVALID_AUTH_SIGNER");
    if (!signerAuthorizations[msg.sender][authorizedSigner]) {
      signerAuthorizations[msg.sender][authorizedSigner] = true;
      emit AuthorizeSigner(msg.sender, authorizedSigner);
    }
  }

  /**
    * @notice Revoke an authorized sender
    * @dev Emits a RevokeSender event
    * @param authorizedSender address Address to revoke
    */
  function revokeSender(
    address authorizedSender
  ) external {
    if (senderAuthorizations[msg.sender][authorizedSender]) {
      delete senderAuthorizations[msg.sender][authorizedSender];
      emit RevokeSender(msg.sender, authorizedSender);
    }
  }

  /**
    * @notice Revoke an authorized signer
    * @dev Emits a RevokeSigner event
    * @param authorizedSigner address Address to revoke
    */
  function revokeSigner(
    address authorizedSigner
  ) external {
    if (signerAuthorizations[msg.sender][authorizedSigner]) {
      delete signerAuthorizations[msg.sender][authorizedSigner];
      emit RevokeSigner(msg.sender, authorizedSigner);
    }
  }

  /**
    * @notice Determine whether a sender delegate is authorized
    * @param authorizer address Address doing the authorization
    * @param delegate address Address being authorized
    * @return bool True if a delegate is authorized to send
    */
  function isSenderAuthorized(
    address authorizer,
    address delegate
  ) internal view returns (bool) {
    return ((authorizer == delegate) ||
      senderAuthorizations[authorizer][delegate]);
  }

  /**
    * @notice Determine whether a signer delegate is authorized
    * @param authorizer address Address doing the authorization
    * @param delegate address Address being authorized
    * @return bool True if a delegate is authorized to sign
    */
  function isSignerAuthorized(
    address authorizer,
    address delegate
  ) internal view returns (bool) {
    return ((authorizer == delegate) ||
      signerAuthorizations[authorizer][delegate]);
  }

  /**
    * @notice Validate signature using an EIP-712 typed data hash
    * @param order Types.Order Order to validate
    * @param domainSeparator bytes32 Domain identifier used in signatures (EIP-712)
    * @return bool True if order has a valid signature
    */
  function isValid(
    Types.Order memory order,
    bytes32 domainSeparator
  ) internal pure returns (bool) {
    if (order.signature.version == byte(0x01)) {
      return order.signature.signatory == ecrecover(
        Types.hashOrder(
          order,
          domainSeparator
        ),
        order.signature.v,
        order.signature.r,
        order.signature.s
      );
    }
    if (order.signature.version == byte(0x45)) {
      return order.signature.signatory == ecrecover(
        keccak256(
          abi.encodePacked(
            "\x19Ethereum Signed Message:\n32",
            Types.hashOrder(order, domainSeparator)
          )
        ),
        order.signature.v,
        order.signature.r,
        order.signature.s
      );
    }
    return false;
  }

  /**
    * @notice Perform token transfer for tokens in registry
    * @dev Transfer type specified by the bytes4 kind param
    * @dev ERC721: uses transferFrom for transfer
    * @dev ERC20: Takes into account non-standard ERC-20 tokens.
    * @param from address Wallet address to transfer from
    * @param to address Wallet address to transfer to
    * @param amount uint256 Amount for ERC-20
    * @param id token ID for ERC-721
    * @param token address Contract address of token
    * @param kind bytes4 EIP-165 interface ID of the token
    */
  function transferToken(
      address from,
      address to,
      uint256 amount,
      uint256 id,
      address token,
      bytes4 kind
  ) internal {

    // Ensure the transfer is not to self.
    require(from != to, "INVALID_SELF_TRANSFER");
<<<<<<< HEAD
    ITransferHandler transferHandler = registry.getTransferHandler(kind);
    require(address(transferHandler) != address(0x0), "UNKNOWN_TRANSFER_HANDLER");
    // delegatecall required to pass msg.sender as Swap contract
    (bool success, bytes memory data) = address(transferHandler).
      delegatecall(abi.encodeWithSelector(
        transferHandler.transferTokens.selector,
        from,
        to,
        amount,
        id,
        token
    ));
    require(success && abi.decode(data, (bool)), "TRANSFER_FAILED");
=======

    if (kind == ERC721_INTERFACE_ID) {

      require(amount == 0, "NO_AMOUNT_FIELD_IN_ERC721");
      // Attempt to transfer an ERC-721 token.
      IERC721(token).transferFrom(from, to, id);

    } else {
      require(id == 0, "NO_ID_FIELD_IN_ERC20");
      // Attempt to transfer an ERC-20 token, underlying SafeERC20 calls require.
      IERC20(token).safeTransferFrom(from, to, amount);
    }
>>>>>>> b32d09cd
  }
}<|MERGE_RESOLUTION|>--- conflicted
+++ resolved
@@ -20,17 +20,11 @@
 import "@airswap/transfers/contracts/interfaces/ITransferHandler.sol";
 import "@airswap/transfers/contracts/TransferHandlerRegistry.sol";
 import "@airswap/swap/contracts/interfaces/ISwap.sol";
-import "openzeppelin-solidity/contracts/token/ERC20/IERC20.sol";
-import "openzeppelin-solidity/contracts/token/ERC721/IERC721.sol";
-import "openzeppelin-solidity/contracts/math/SafeMath.sol";
-import "openzeppelin-solidity/contracts/token/ERC20/SafeERC20.sol";
 
 /**
   * @title Swap: The Atomic Swap used on the AirSwap Network
   */
 contract Swap is ISwap {
-  using SafeMath for uint256;
-  using SafeERC20 for IERC20;
 
   // Domain and version for use in signatures (EIP-712)
   bytes constant internal DOMAIN_NAME = "SWAP";
@@ -58,21 +52,21 @@
   // Mapping of signer addresses to an optionally set minimum valid nonce
   mapping (address => uint256) public signerMinimumNonce;
 
-  // contains registry of kind to asset types
+  // A registry storing a transfer handler for different token kinds
   TransferHandlerRegistry public registry;
 
   /**
     * @notice Contract Constructor
     * @dev Sets domain for signature validation (EIP-712)
-    * @param _registry TokenRegistry contract
-    */
-  constructor(TransferHandlerRegistry _registry) public {
+    * @param swapRegistry TransferHandlerRegistry
+    */
+  constructor(TransferHandlerRegistry swapRegistry) public {
     _domainSeparator = Types.hashDomain(
       DOMAIN_NAME,
       DOMAIN_VERSION,
       address(this)
     );
-    registry = _registry;
+    registry = swapRegistry;
   }
 
   /**
@@ -368,9 +362,8 @@
 
     // Ensure the transfer is not to self.
     require(from != to, "INVALID_SELF_TRANSFER");
-<<<<<<< HEAD
     ITransferHandler transferHandler = registry.getTransferHandler(kind);
-    require(address(transferHandler) != address(0x0), "UNKNOWN_TRANSFER_HANDLER");
+    require(address(transferHandler) != address(0), "UNKNOWN_TRANSFER_HANDLER");
     // delegatecall required to pass msg.sender as Swap contract
     (bool success, bytes memory data) = address(transferHandler).
       delegatecall(abi.encodeWithSelector(
@@ -382,19 +375,5 @@
         token
     ));
     require(success && abi.decode(data, (bool)), "TRANSFER_FAILED");
-=======
-
-    if (kind == ERC721_INTERFACE_ID) {
-
-      require(amount == 0, "NO_AMOUNT_FIELD_IN_ERC721");
-      // Attempt to transfer an ERC-721 token.
-      IERC721(token).transferFrom(from, to, id);
-
-    } else {
-      require(id == 0, "NO_ID_FIELD_IN_ERC20");
-      // Attempt to transfer an ERC-20 token, underlying SafeERC20 calls require.
-      IERC20(token).safeTransferFrom(from, to, amount);
-    }
->>>>>>> b32d09cd
   }
 }