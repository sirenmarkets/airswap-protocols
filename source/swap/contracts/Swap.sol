/*
  Copyright 2019 Swap Holdings Ltd.

  Licensed under the Apache License, Version 2.0 (the "License");
  you may not use this file except in compliance with the License.
  You may obtain a copy of the License at

    http://www.apache.org/licenses/LICENSE-2.0

  Unless required by applicable law or agreed to in writing, software
  distributed under the License is distributed on an "AS IS" BASIS,
  WITHOUT WARRANTIES OR CONDITIONS OF ANY KIND, either express or implied.
  See the License for the specific language governing permissions and
  limitations under the License.
*/

pragma solidity 0.5.12;
pragma experimental ABIEncoderV2;

import "@airswap/transfers/contracts/interfaces/ITransferHandler.sol";
import "@airswap/transfers/contracts/TransferHandlerRegistry.sol";
import "@airswap/swap/contracts/interfaces/ISwap.sol";
import "@airswap/tokens/contracts/interfaces/INRERC20.sol";
import "openzeppelin-solidity/contracts/token/ERC721/IERC721.sol";
import "openzeppelin-solidity/contracts/math/SafeMath.sol";

/**
  * @title Swap: The Atomic Swap used on the AirSwap Network
  */
contract Swap is ISwap {
  using SafeMath for uint256;

  // Domain and version for use in signatures (EIP-712)
  bytes constant internal DOMAIN_NAME = "SWAP";
  bytes constant internal DOMAIN_VERSION = "2";

  // Unique domain identifier for use in signatures (EIP-712)
  bytes32 private _domainSeparator;

  // Possible nonce statuses
  byte constant internal AVAILABLE = 0x00;
  byte constant internal UNAVAILABLE = 0x01;

  // ERC-721 (non-fungible token) interface identifier (EIP-165)
  bytes4 constant internal ERC721_INTERFACE_ID = 0x80ac58cd;

  // Mapping of sender address to a delegated sender address and bool
  mapping (address => mapping (address => bool)) public senderAuthorizations;

  // Mapping of signer address to a delegated signer and bool
  mapping (address => mapping (address => bool)) public signerAuthorizations;

  // Mapping of signers to nonces with value AVAILABLE (0x00) or UNAVAILABLE (0x01)
  mapping (address => mapping (uint256 => byte)) public signerNonceStatus;

  // Mapping of signer addresses to an optionally set minimum valid nonce
  mapping (address => uint256) public signerMinimumNonce;

  // contains registry of kind to asset types
  TransferHandlerRegistry public registry;

  /**
    * @notice Contract Constructor
    * @dev Sets domain for signature validation (EIP-712)
    * @param _registry TokenRegistry contract
    */
  constructor(TransferHandlerRegistry _registry) public {
    _domainSeparator = Types.hashDomain(
      DOMAIN_NAME,
      DOMAIN_VERSION,
      address(this)
    );
    registry = _registry;
  }

  /**
    * @notice Atomic Token Swap
    * @param order Types.Order Order to settle
    */
  function swap(
    Types.Order calldata order
  ) external {
    // Ensure the order is not expired.
    require(order.expiry > block.timestamp,
      "ORDER_EXPIRED");

    // Ensure the nonce is AVAILABLE (0x00).
    require(signerNonceStatus[order.signer.wallet][order.nonce] == AVAILABLE,
      "ORDER_TAKEN_OR_CANCELLED");

    // Ensure the order nonce is above the minimum.
    require(order.nonce >= signerMinimumNonce[order.signer.wallet],
      "NONCE_TOO_LOW");

    // Mark the nonce UNAVAILABLE (0x01).
    signerNonceStatus[order.signer.wallet][order.nonce] = UNAVAILABLE;

    // Validate the sender side of the trade.
    address finalSenderWallet;

    if (order.sender.wallet == address(0)) {
      /**
        * Sender is not specified. The msg.sender of the transaction becomes
        * the sender of the order.
        */
      finalSenderWallet = msg.sender;

    } else {
      /**
        * Sender is specified. If the msg.sender is not the specified sender,
        * this determines whether the msg.sender is an authorized sender.
        */
      require(isSenderAuthorized(order.sender.wallet, msg.sender),
          "SENDER_UNAUTHORIZED");
      // The msg.sender is authorized.
      finalSenderWallet = order.sender.wallet;

    }

    // Validate the signer side of the trade.
    if (order.signature.v == 0) {
      /**
        * Signature is not provided. The signer may have authorized the
        * msg.sender to swap on its behalf, which does not require a signature.
        */
      require(isSignerAuthorized(order.signer.wallet, msg.sender),
        "SIGNER_UNAUTHORIZED");

    } else {
      /**
        * The signature is provided. Determine whether the signer is
        * authorized and if so validate the signature itself.
        */
      require(isSignerAuthorized(order.signer.wallet, order.signature.signatory),
        "SIGNER_UNAUTHORIZED");

      // Ensure the signature is valid.
      require(isValid(order, _domainSeparator),
        "SIGNATURE_INVALID");

    }
    // Transfer token from sender to signer.
    transferToken(
      finalSenderWallet,
      order.signer.wallet,
      order.sender.amount,
      order.sender.id,
      order.sender.token,
      order.sender.kind
    );

    // Transfer token from signer to sender.
    transferToken(
      order.signer.wallet,
      finalSenderWallet,
      order.signer.amount,
      order.signer.id,
      order.signer.token,
      order.signer.kind
    );

    // Transfer token from signer to affiliate if specified.
    if (order.affiliate.wallet != address(0)) {
      transferToken(
        order.signer.wallet,
        order.affiliate.wallet,
        order.affiliate.amount,
        order.affiliate.id,
        order.affiliate.token,
        order.affiliate.kind
      );
    }

    emit Swap(
      order.nonce,
      block.timestamp,
      order.signer.wallet,
      order.signer.amount,
      order.signer.id,
      order.signer.token,
      finalSenderWallet,
      order.sender.amount,
      order.sender.id,
      order.sender.token,
      order.affiliate.wallet,
      order.affiliate.amount,
      order.affiliate.id,
      order.affiliate.token
    );
  }

  /**
    * @notice Cancel one or more open orders by nonce
    * @dev Cancelled nonces are marked UNAVAILABLE (0x01)
    * @dev Emits a Cancel event
    * @dev Out of gas may occur in arrays of length > 400
    * @param nonces uint256[] List of nonces to cancel
    */
  function cancel(
    uint256[] calldata nonces
  ) external {
    for (uint256 i = 0; i < nonces.length; i++) {
      if (signerNonceStatus[msg.sender][nonces[i]] == AVAILABLE) {
        signerNonceStatus[msg.sender][nonces[i]] = UNAVAILABLE;
        emit Cancel(nonces[i], msg.sender);
      }
    }
  }

  /**
    * @notice Cancels all orders below a nonce value
    * @dev Emits a CancelUpTo event
    * @param minimumNonce uint256 Minimum valid nonce
    */
  function cancelUpTo(
    uint256 minimumNonce
  ) external {
    signerMinimumNonce[msg.sender] = minimumNonce;
    emit CancelUpTo(minimumNonce, msg.sender);
  }

  /**
    * @notice Authorize a delegated sender
    * @dev Emits an AuthorizeSender event
    * @param authorizedSender address Address to authorize
    */
  function authorizeSender(
    address authorizedSender
  ) external {
    require(msg.sender != authorizedSender, "INVALID_AUTH_SENDER");
    if (!senderAuthorizations[msg.sender][authorizedSender]) {
      senderAuthorizations[msg.sender][authorizedSender] = true;
      emit AuthorizeSender(msg.sender, authorizedSender);
    }

  }

  /**
    * @notice Authorize a delegated signer
    * @dev Emits an AuthorizeSigner event
    * @param authorizedSigner address Address to authorize
    */
  function authorizeSigner(
    address authorizedSigner
  ) external {
    require(msg.sender != authorizedSigner, "INVALID_AUTH_SIGNER");
    if (!signerAuthorizations[msg.sender][authorizedSigner]) {
      signerAuthorizations[msg.sender][authorizedSigner] = true;
      emit AuthorizeSigner(msg.sender, authorizedSigner);
    }
  }

  /**
    * @notice Revoke an authorized sender
    * @dev Emits a RevokeSender event
    * @param authorizedSender address Address to revoke
    */
  function revokeSender(
    address authorizedSender
  ) external {
    if (senderAuthorizations[msg.sender][authorizedSender]) {
      delete senderAuthorizations[msg.sender][authorizedSender];
      emit RevokeSender(msg.sender, authorizedSender);
    }
  }

  /**
    * @notice Revoke an authorized signer
    * @dev Emits a RevokeSigner event
    * @param authorizedSigner address Address to revoke
    */
  function revokeSigner(
    address authorizedSigner
  ) external {
    if (signerAuthorizations[msg.sender][authorizedSigner]) {
      delete signerAuthorizations[msg.sender][authorizedSigner];
      emit RevokeSigner(msg.sender, authorizedSigner);
    }
  }

  /**
    * @notice Determine whether a sender delegate is authorized
    * @param authorizer address Address doing the authorization
    * @param delegate address Address being authorized
    * @return bool True if a delegate is authorized to send
    */
  function isSenderAuthorized(
    address authorizer,
    address delegate
  ) internal view returns (bool) {
    return ((authorizer == delegate) ||
      senderAuthorizations[authorizer][delegate]);
  }

  /**
    * @notice Determine whether a signer delegate is authorized
    * @param authorizer address Address doing the authorization
    * @param delegate address Address being authorized
    * @return bool True if a delegate is authorized to sign
    */
  function isSignerAuthorized(
    address authorizer,
    address delegate
  ) internal view returns (bool) {
    return ((authorizer == delegate) ||
      signerAuthorizations[authorizer][delegate]);
  }

  /**
    * @notice Validate signature using an EIP-712 typed data hash
    * @param order Types.Order Order to validate
    * @param domainSeparator bytes32 Domain identifier used in signatures (EIP-712)
    * @return bool True if order has a valid signature
    */
  function isValid(
    Types.Order memory order,
    bytes32 domainSeparator
  ) internal pure returns (bool) {
    if (order.signature.version == byte(0x01)) {
      return order.signature.signatory == ecrecover(
        Types.hashOrder(
          order,
          domainSeparator
        ),
        order.signature.v,
        order.signature.r,
        order.signature.s
      );
    }
    if (order.signature.version == byte(0x45)) {
      return order.signature.signatory == ecrecover(
        keccak256(
          abi.encodePacked(
            "\x19Ethereum Signed Message:\n32",
            Types.hashOrder(order, domainSeparator)
          )
        ),
        order.signature.v,
        order.signature.r,
        order.signature.s
      );
    }
    return false;
  }

  /**
    * @notice Perform token transfer for tokens in registry
    * @dev Transfer type specified by the bytes4 kind param
    * @dev ERC721: uses transferFrom for transfer
    * @dev ERC20: Takes into account non-standard ERC-20 tokens.
    * @param from address Wallet address to transfer from
    * @param to address Wallet address to transfer to
    * @param amount uint256 Amount for ERC-20
    * @param id token ID for ERC-721
    * @param token address Contract address of token
    * @param kind bytes4 EIP-165 interface ID of the token
    */
  function transferToken(
      address from,
      address to,
      uint256 amount,
      uint256 id,
      address token,
      bytes4 kind
  ) internal {

    // Ensure the transfer is not to self.
    require(from != to, "INVALID_SELF_TRANSFER");
<<<<<<< HEAD
    ITransferHandler transferHandler = registry.getTransferHandler(kind);
    require(address(transferHandler) != address(0x0), "UNKNOWN_TRANSFER_HANDLER");

    (bool success, bytes memory data) = address(transferHandler).
      delegatecall(abi.encodeWithSelector(
        transferHandler.transferTokens.selector,
        from,
        to,
        param,
        token
    ));
    require(success && abi.decode(data, (bool)), "TRANSFER_FAILED");
=======

    if (kind == ERC721_INTERFACE_ID) {

      // Attempt to transfer an ERC-721 token.
      IERC721(token).transferFrom(from, to, id);

    } else {
      uint256 initialBalance = INRERC20(token).balanceOf(from);

      // Attempt to transfer an ERC-20 token.
      INRERC20(token).transferFrom(from, to, amount);

      // Ensure the amount has been transferred.
      require(initialBalance.sub(amount) == INRERC20(token).balanceOf(from), "TRANSFER_FAILED");
    }
>>>>>>> 55c6a849
  }
}<|MERGE_RESOLUTION|>--- conflicted
+++ resolved
@@ -366,35 +366,18 @@
 
     // Ensure the transfer is not to self.
     require(from != to, "INVALID_SELF_TRANSFER");
-<<<<<<< HEAD
     ITransferHandler transferHandler = registry.getTransferHandler(kind);
     require(address(transferHandler) != address(0x0), "UNKNOWN_TRANSFER_HANDLER");
-
+    // delegatecall required to pass msg.sender as Swap contract
     (bool success, bytes memory data) = address(transferHandler).
       delegatecall(abi.encodeWithSelector(
         transferHandler.transferTokens.selector,
         from,
         to,
-        param,
+        amount,
+        id,
         token
     ));
     require(success && abi.decode(data, (bool)), "TRANSFER_FAILED");
-=======
-
-    if (kind == ERC721_INTERFACE_ID) {
-
-      // Attempt to transfer an ERC-721 token.
-      IERC721(token).transferFrom(from, to, id);
-
-    } else {
-      uint256 initialBalance = INRERC20(token).balanceOf(from);
-
-      // Attempt to transfer an ERC-20 token.
-      INRERC20(token).transferFrom(from, to, amount);
-
-      // Ensure the amount has been transferred.
-      require(initialBalance.sub(amount) == INRERC20(token).balanceOf(from), "TRANSFER_FAILED");
-    }
->>>>>>> 55c6a849
   }
 }