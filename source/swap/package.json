{
  "name": "@airswap/swap",
  "version": "4.3.5",
  "description": "Trustlessly swap tokens on the AirSwap Network",
  "contributors": [
    "Don Mosites <don.mosites@fluidity.io>",
    "Deepa Sathaye <deepa.sathaye@fludity.io>",
    "Ethan Wessel <ethan.wessel@fluidity.io>",
    "Alice Henshaw <alice.henshaw@fluidity.io>"
  ],
  "license": "Apache-2.0",
  "repository": {
    "type": "git",
    "url": "https://github.com/airswap/airswap-protocols"
  },
  "scripts": {
    "clean": "rm -rf ./build",
    "compile": "truffle compile",
    "coverage": "node_modules/.bin/solidity-coverage",
    "ganache": "ganache-cli -p 8545 --gasLimit 0xfffffffffff --time '2017-05-10T00:00:00+00:00' -s 0",
    "hint": "yarn solhint \"./contracts/**/*.sol\"",
    "lint": "yarn eslint \"./test/**/*.js\"",
    "cp_migration_flat": "mkdir -p flatten/; cp contracts/Migrations.sol flatten/",
    "test": "truffle test",
    "flatten": "truffle run flatten",
    "migrate": "yarn cp_migration_flat; truffle migrate --skip-dry-run",
    "verify": "truffle run verify"
  },
  "devDependencies": {
<<<<<<< HEAD
    "@airswap/order-utils": "0.3.15-beta.2",
=======
    "@airswap/tokens": "0.1.3",
    "@airswap/order-utils": "0.3.16",
>>>>>>> 90e62068
    "@airswap/test-utils": "0.1.3",
    "@airswap/tokens": "0.1.3",
    "openzeppelin-solidity": "2.4",
    "solidity-coverage": "^0.6.3",
    "solidity-docgen": "0.3.0-beta.3"
  },
  "dependencies": {
<<<<<<< HEAD
    "@airswap/transfers": "0.1.0",
    "@airswap/types": "1.4.4-beta.2",
=======
    "@airswap/types": "2.4.4",
>>>>>>> 90e62068
    "openzeppelin-solidity": "2.4"
  }
}<|MERGE_RESOLUTION|>--- conflicted
+++ resolved
@@ -27,12 +27,7 @@
     "verify": "truffle run verify"
   },
   "devDependencies": {
-<<<<<<< HEAD
-    "@airswap/order-utils": "0.3.15-beta.2",
-=======
-    "@airswap/tokens": "0.1.3",
     "@airswap/order-utils": "0.3.16",
->>>>>>> 90e62068
     "@airswap/test-utils": "0.1.3",
     "@airswap/tokens": "0.1.3",
     "openzeppelin-solidity": "2.4",
@@ -40,12 +35,8 @@
     "solidity-docgen": "0.3.0-beta.3"
   },
   "dependencies": {
-<<<<<<< HEAD
     "@airswap/transfers": "0.1.0",
-    "@airswap/types": "1.4.4-beta.2",
-=======
     "@airswap/types": "2.4.4",
->>>>>>> 90e62068
     "openzeppelin-solidity": "2.4"
   }
 }