--- conflicted
+++ resolved
@@ -93,33 +93,6 @@
 export const etherscanDomains: Record<string, string> = {
   '1': 'etherscan.io',
   '4': 'rinkeby.etherscan.io',
-<<<<<<< HEAD
   '5': 'goerli.etherscan.io',
   '42': 'kovan.etherscan.io',
-}
-
-export const emptyQuoteParty: QuoteParty = {
-  kind: tokenKinds.ERC20,
-  token: ADDRESS_ZERO,
-  amount: '0',
-  id: '0',
-}
-
-export const emptyOrderParty: OrderParty = {
-  kind: tokenKinds.ERC20,
-  wallet: ADDRESS_ZERO,
-  token: ADDRESS_ZERO,
-  amount: '0',
-  id: '0',
-}
-
-export const emptySignature: Signature = {
-  version: signatureTypes.PERSONAL_SIGN,
-  signatory: ADDRESS_ZERO,
-  validator: ADDRESS_ZERO,
-  r: LOCATOR_ZERO,
-  s: LOCATOR_ZERO,
-  v: '0',
-=======
->>>>>>> 8c3e028b
 }