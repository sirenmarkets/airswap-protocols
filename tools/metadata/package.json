{
  "name": "@airswap/metadata",
  "version": "0.2.1",
  "description": "Token Metadata Tools for AirSwap Developers",
  "contributors": [
    "Don Mosites <don.mosites@fluidity.io>",
    "Graham Perich <graham.perich@fluidity.io>"
  ],
  "repository": {
    "type": "git",
    "url": "https://github.com/airswap/airswap-protocols"
  },
  "homepage": "https://github.com/airswap/airswap-protocols/tree/master/tools/metadata",
  "keywords": [
    "airswap"
  ],
  "license": "Apache-2.0",
  "main": "build/index.js",
  "files": [
    "/build"
  ],
  "scripts": {
    "clean": "rm -rf ./build",
    "compile": "yarn clean; tsc -b",
    "test": "yarn compile; mocha -r ts-node/register test/**/*.ts"
  },
  "dependencies": {
<<<<<<< HEAD
    "@airswap/constants": "0.3.9",
    "@airswap/types": "3.5.13",
    "axios": "^0.21.1",
=======
    "@airswap/constants": "0.3.10",
    "@airswap/types": "3.5.14",
    "axios": "^0.19.2",
>>>>>>> 76ef8017
    "eth-contract-metadata": "^1.12.1",
    "ethers": "^4.0.45"
  },
  "devDependencies": {
    "mocha": "^7.1.0",
    "ts-node": "^8.6.2",
    "typescript": "^3.7.5"
  }
}<|MERGE_RESOLUTION|>--- conflicted
+++ resolved
@@ -25,15 +25,9 @@
     "test": "yarn compile; mocha -r ts-node/register test/**/*.ts"
   },
   "dependencies": {
-<<<<<<< HEAD
-    "@airswap/constants": "0.3.9",
-    "@airswap/types": "3.5.13",
-    "axios": "^0.21.1",
-=======
     "@airswap/constants": "0.3.10",
     "@airswap/types": "3.5.14",
-    "axios": "^0.19.2",
->>>>>>> 76ef8017
+    "axios": "^0.21.1",
     "eth-contract-metadata": "^1.12.1",
     "ethers": "^4.0.45"
   },
